--- conflicted
+++ resolved
@@ -35,11 +35,7 @@
 # Select the case(s) for which you want to solve the associated problem(s) or
 # process the results. Specify the settings of the case(s) in the
 # 'settings' module.
-<<<<<<< HEAD
-cases = [str(i) for i in range(0,4)]
-=======
 cases = [str(i) for i in range(0,1)]
->>>>>>> 0797fbef
         
 # Import settings.
 from settings import getSettings   
